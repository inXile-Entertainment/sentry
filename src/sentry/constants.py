"""
sentry.constants
~~~~~~~~~~~~~~~~

These settings act as the default (base) settings for the Sentry-provided
web-server

:copyright: (c) 2010-2014 by the Sentry Team, see AUTHORS for more details.
:license: BSD, see LICENSE for more details.
"""
import logging
import os.path

from django.conf import settings
from django.utils.datastructures import SortedDict
from django.utils.translation import ugettext_lazy as _


def get_all_languages():
    results = []
    for path in os.listdir(os.path.join(MODULE_ROOT, 'locale')):
        if path.startswith('.'):
            continue
        results.append(path)
    return results

MODULE_ROOT = os.path.dirname(__import__('sentry').__file__)
DATA_ROOT = os.path.join(MODULE_ROOT, 'data')

SORT_OPTIONS = SortedDict((
    ('priority', _('Priority')),
    ('date', _('Last Seen')),
    ('new', _('First Seen')),
    ('freq', _('Frequency')),
    ('tottime', _('Total Time Spent')),
    ('avgtime', _('Average Time Spent')),
))

SEARCH_SORT_OPTIONS = SortedDict((
    ('score', _('Score')),
    ('date', _('Last Seen')),
    ('new', _('First Seen')),
))

STATUS_VISIBLE = 0
STATUS_HIDDEN = 1

STATUS_UNRESOLVED = 0
STATUS_RESOLVED = 1
STATUS_MUTED = 2
STATUS_LEVELS = (
    (STATUS_UNRESOLVED, _('Unresolved')),
    (STATUS_RESOLVED, _('Resolved')),
    (STATUS_MUTED, _('Muted')),
)

MEMBER_ADMIN = 0
MEMBER_USER = 50
MEMBER_SYSTEM = 100
MEMBER_OWNER = MEMBER_ADMIN  # backwards compat

MEMBER_TYPES = (
    (MEMBER_ADMIN, _('Admin')),
    (MEMBER_USER, _('User')),
    (MEMBER_SYSTEM, _('System Agent')),
)

# A list of values which represent an unset or empty password on
# a User instance.
EMPTY_PASSWORD_VALUES = ('!', '', '$')

PLATFORM_LIST = (
    'csharp',
    'connect',
    'django',
    'express',
    'flask',
    'ios',
    'java',
    'java_log4j',
    'java_log4j2',
    'java_logback',
    'java_logging',
    'javascript',
    'node.js',
    'php',
    'python',
    'r',
    'ruby',
    'rails3',
    'rails4',
    'sidekiq',
    'sinatra',
    'tornado',
)

PLATFORM_ROOTS = {
    'rails3': 'ruby',
    'rails4': 'ruby',
    'sinatra': 'ruby',
    'sidekiq': 'ruby',
    'django': 'python',
    'flask': 'python',
    'tornado': 'python',
    'express': 'node.js',
    'connect': 'node.js',
    'java_log4j': 'java',
    'java_log4j2': 'java',
    'java_logback': 'java',
    'java_logging': 'java',
}

PLATFORM_TITLES = {
    'rails3': 'Rails 3 (Ruby)',
    'rails4': 'Rails 4 (Ruby)',
    'php': 'PHP',
    'ios': 'iOS',
    'express': 'Express (Node.js)',
    'connect': 'Connect (Node.js)',
    'django': 'Django (Python)',
    'flask': 'Flask (Python)',
    'csharp': 'C#',
    'java_log4j': 'Log4j (Java)',
    'java_log4j2': 'Log4j 2.x (Java)',
    'java_logback': 'Logback (Java)',
    'java_logging': 'java.util.logging',
}

# Normalize counts to the 15 minute marker. This value MUST be less than 60. A
# value of 0 would store counts for every minute, and is the lowest level of
# accuracy provided.
MINUTE_NORMALIZATION = 15

MAX_TAG_KEY_LENGTH = 32
MAX_TAG_VALUE_LENGTH = 200
MAX_CULPRIT_LENGTH = 200

# Team slugs which may not be used. Generally these are top level URL patterns
# which we don't want to worry about conflicts on.
RESERVED_TEAM_SLUGS = (
    'admin', 'manage', 'login', 'account', 'register', 'api',
)

LOG_LEVELS = {
    logging.DEBUG: 'debug',
    logging.INFO: 'info',
    logging.WARNING: 'warning',
    logging.ERROR: 'error',
    logging.FATAL: 'fatal',
}
DEFAULT_LOG_LEVEL = 'error'
DEFAULT_LOGGER_NAME = 'root'

# Default alerting threshold values
DEFAULT_ALERT_PROJECT_THRESHOLD = (500, 25)  # 500%, 25 events
DEFAULT_ALERT_GROUP_THRESHOLD = (1000, 25)  # 1000%, 25 events

# The maximum number of events which can be requested as JSON
MAX_JSON_RESULTS = 1000

# Default paginator value
EVENTS_PER_PAGE = 15

# Default sort option for the group stream
DEFAULT_SORT_OPTION = 'date'

# Setup languages for only available locales
LANGUAGE_MAP = dict(settings.LANGUAGES)
LANGUAGES = [(k, LANGUAGE_MAP[k]) for k in get_all_languages() if k in LANGUAGE_MAP]

# Timeout (in seconds) for fetching remote source files (e.g. JS)
SOURCE_FETCH_TIMEOUT = 5

# TODO(dcramer): We eventually want to make this user-editable
TAG_LABELS = {
    'exc_type': _('Exception Type'),
    'sentry:user': _('User'),
    'sentry:filename': _('File'),
    'sentry:function': _('Function'),
    'os': _('OS'),
    'url': _('URL'),
    'server_name': _('Server'),
}

<<<<<<< HEAD
# TODO(dcramer): once this is more flushed out we want this to be extendable
SENTRY_RULES = (
    'sentry.rules.actions.notify_event.NotifyEventAction',
    'sentry.rules.conditions.first_seen_event.FirstSeenEventCondition',
    'sentry.rules.conditions.regression_event.RegressionEventCondition',
    'sentry.rules.conditions.tagged_event.TaggedEventCondition',
)
=======
# methods as defined by http://www.w3.org/Protocols/rfc2616/rfc2616-sec9.html + PATCH
HTTP_METHODS = ('GET', 'POST', 'PUT', 'OPTIONS', 'HEAD', 'DELETE', 'TRACE', 'CONNECT', 'PATCH')
>>>>>>> 43d159ef
<|MERGE_RESOLUTION|>--- conflicted
+++ resolved
@@ -182,7 +182,6 @@
     'server_name': _('Server'),
 }
 
-<<<<<<< HEAD
 # TODO(dcramer): once this is more flushed out we want this to be extendable
 SENTRY_RULES = (
     'sentry.rules.actions.notify_event.NotifyEventAction',
@@ -190,7 +189,6 @@
     'sentry.rules.conditions.regression_event.RegressionEventCondition',
     'sentry.rules.conditions.tagged_event.TaggedEventCondition',
 )
-=======
+
 # methods as defined by http://www.w3.org/Protocols/rfc2616/rfc2616-sec9.html + PATCH
-HTTP_METHODS = ('GET', 'POST', 'PUT', 'OPTIONS', 'HEAD', 'DELETE', 'TRACE', 'CONNECT', 'PATCH')
->>>>>>> 43d159ef
+HTTP_METHODS = ('GET', 'POST', 'PUT', 'OPTIONS', 'HEAD', 'DELETE', 'TRACE', 'CONNECT', 'PATCH')