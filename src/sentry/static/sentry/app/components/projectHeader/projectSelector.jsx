import React from 'react';
import ReactDOM from 'react-dom';
import {History} from 'react-router';
import {Link} from 'react-router';
import jQuery from 'jquery';

import {update as projectUpdate} from '../../actionCreators/projects';
import ApiMixin from '../../mixins/apiMixin';

import ProjectLabel from '../../components/projectLabel';
import DropdownLink from '../dropdownLink';
import MenuItem from '../menuItem';
import TooltipMixin from '../../mixins/tooltip';
import {sortArray} from '../../utils';
import {t} from '../../locale';

const ProjectSelector = React.createClass({
  propTypes: {
    // Accepts a project id (slug) and not a project *object* because ProjectSelector
    // is created from Django templates, and only organization is serialized
    projectId: React.PropTypes.string,
    organization: React.PropTypes.object.isRequired
  },

  contextTypes: {
    location: React.PropTypes.object
  },

  mixins: [
    ApiMixin,
    History,
    TooltipMixin(function () {
      return {
        selector: '.tip',
        title: function (instance) {
          return (this.getAttribute('data-isbookmarked') === 'true' ?
            'Remove from bookmarks' : 'Add to bookmarks');
        }
      };
    })
  ],

  getDefaultProps() {
    return {
      projectId: null
    };
  },

  getInitialState() {
    return {
      filter: '',
      currentIndex: -1,
      ...this.getProjectState({filter: ''})
    };
  },

  componentDidUpdate(prevProps, prevState) {
    // XXX(dcramer): fix odd dedraw issue as of Chrome 45.0.2454.15 dev (64-bit)
    let node = jQuery(ReactDOM.findDOMNode(this.refs.container));
    node.hide().show(0);
  },

  componentWillUnmount() {
    if (this.filterBlurTimeout) {
      clearTimeout(this.filterBlurTimeout);
    }
  },

  onFilterChange(evt) {
    this.setState({
      filter: evt.target.value,
      currentIndex: -1,
      ...this.getProjectState({filter: evt.target.value})
    });
  },

  onKeyUp(evt) {
    if (evt.key === 'Escape' || evt.keyCode === 27) {
      // blur handler should additionally hide dropdown
      this.close();
    }
  },

  onFilterBlur() {
    // HACK: setTimeout because blur might be caused by clicking
    // project link; in which case, will close dropdown before
    // link click is processed. Why 200ms? Decently short time
    // period that seemed to work in all browsers.
    this.filterBlurTimeout = setTimeout(() => {
      this.filterBlurTimeout = null;
      this.close();
    }, 200);
  },

  close() {
    this.setState({
      filter: '',
      currentIndex: -1,
      ...this.getProjectState({filter: ''})
    });
    // dropdownLink might not exist because we try to close within
    // onFilterBlur above after a timeout. My hunch is that sometimes
    // this DOM element is removed within the 200ms, so we error out.
    this.refs.dropdownLink && this.refs.dropdownLink.close();
  },

  handleBookmarkClick(project) {
    projectUpdate(this.api, {
      orgId: this.props.organization.slug,
      projectId: project.slug,
      data: {
        isBookmarked: !project.isBookmarked
      }
    });
  },

  getProjectNode(team, project, highlightText, hasSingleTeam, isSelected) {
    let projectId = project.slug;
    let label = this.getProjectLabel(team, project, hasSingleTeam,
                                     highlightText);

    let menuItemProps = {
      key: projectId, // TODO: what if two projects w/ same name under diff orgs?
      linkClassName: projectId == this.props.projectId ? 'active' : '',
      className: isSelected ? 'project-selected' : '',

      // When router is available, use `to` property. Otherwise, use href
      // property. For example - when project selector is loaded on
      // Django-powered Settings pages.

      ...this.getProjectUrlProps(project)
    };

    return (
      <MenuItem {...menuItemProps}>
        {project.isBookmarked && <span className="icon-star-solid bookmark "></span>}
        {label}
      </MenuItem>
    );
  },

  getProjectLabel(team, project, hasSingleTeam, highlightText) {
    let label, text;
    if (!hasSingleTeam && project.name.indexOf(team.name) === -1) {
      label = (
        <span>{team.name} / <ProjectLabel
            project={project} organization={this.props.organization}/></span>
      );
      text = team.name + ' / ' + project.name;
    } else {
      label = <span>{project.name}</span>;
      text = project.name;
    }

    if (!highlightText) {
      return label;
    }

    // in case we have something to highlight we just render a replacement
    // selector without the callsigns.
    // TODO(mitsuhiko): make this work with the project label.
    highlightText = highlightText.toLowerCase();
    let idx = text.toLowerCase().indexOf(highlightText);
    if (idx === -1) {
      return text;
    }
    return (
      <span>
        {text.substr(0, idx)}
        <strong className="highlight">
          {text.substr(idx, highlightText.length)}
        </strong>
        {text.substr(idx + highlightText.length)}
      </span>
    );
  },

  /**
   * Returns an object with the target project url. If
   * the router is present, passed as the 'to' property.
   * If not, passed as an absolute URL via the 'href' property.
   */
  getProjectUrlProps(project) {
    let org = this.props.organization;
    let path = `/${org.slug}/${project.slug}/`;

    if (this.context.location) {
      return {to: path};
    } else {
      return {href: path};
    }
  },

  getLinkNode(team, project) {
    let org = this.props.organization;
    let label = this.getProjectLabel(team, project);

    if (!this.context.location) {
      return <a {...this.getProjectUrlProps(project)}>{label}</a>;
    }

    let orgId = org.slug;
    let projectId = project.slug;

    let className = 'bookmark tip ' + (project.isBookmarked ? 'icon-star-solid' : 'icon-star-outline');
    return (
      <span>
        <Link to={`/${orgId}/${projectId}/`}>
          {label}
        </Link>
      </span>
    );
  },

  onOpen(evt) {
    ReactDOM.findDOMNode(this.refs.filter).focus();
  },

  onClose() {
    this.setState({
      filter: '',
      currentIndex: -1,
      ...this.getProjectState({filter: ''})
    });
  },

  onKeyDown(evt) {
    let projects = this.state.projectList;
    if (evt.key === 'Down' || evt.keyCode === 40) {
      if (this.state.currentIndex + 1 < projects.length) {
        this.setState({
          currentIndex: this.state.currentIndex + 1
        });
      }
    } else if (evt.key === 'Up' || evt.keyCode === 38) {
      if (this.state.currentIndex > 0) {
        this.setState({
          currentIndex: this.state.currentIndex - 1
        });
      }
    } else if (evt.key === 'Enter' || evt.keyCode === 13) {
      if (this.state.currentIndex > -1) {
        let url = this.getProjectUrlProps(projects[this.state.currentIndex][1]);
        if (url.to) {
          this.history.pushState(null, url.to);
        } else if (url.href) {
          window.location = url.href;
        }
      }
    }
  },

  getProjectState(state) {
    state = state || this.state;
    let org = this.props.organization;
    let filter = state.filter.toLowerCase();
    let projectList = [];
    let activeTeam;
    let activeProject;
    org.teams.forEach((team) => {
      if (!team.isMember) {
        return;
      }
      team.projects.forEach((project) => {
        if (project.slug == this.props.projectId) {
          activeProject = project;
          activeTeam = team;
        }
        let fullName = [team.name, project.name, team.slug, project.slug].join(' ').toLowerCase();
        if (filter && fullName.indexOf(filter) === -1) {
          return;
        }
        projectList.push([team, project]);
      });
    });
    return {
      projectList: projectList,
      activeTeam: activeTeam,
      activeProject: activeProject
    };
  },

  render() {
    let org = this.props.organization;
    let hasSingleTeam = org.teams.length === 1;

    let projectList = sortArray(this.state.projectList, ([team, project]) => {
      return [!project.isBookmarked, team.name, project.name];
    });

    let children = projectList.map(([team, project], index) => {
      return this.getProjectNode(team, project, this.state.filter, hasSingleTeam, this.state.currentIndex === index);
    });
    return (
      <div className="project-select" ref="container">
<<<<<<< HEAD
        <h3>{activeProject ?
          this.getLinkNode(activeTeam, activeProject)
=======
        {this.state.activeProject ?
          this.getLinkNode(this.state.activeTeam, this.state.activeProject)
>>>>>>> 4498a2aa
        :
          t('Select a project')
        }
        <DropdownLink ref="dropdownLink" title="" topLevelClasses="project-dropdown"
            onOpen={this.onOpen} onClose={this.onClose}>
          <li className="project-filter" key="_filter">
            <input
              value={this.state.filter}
              type="text"
              placeholder={t('Filter projects')}
              onChange={this.onFilterChange}
              onKeyUp={this.onKeyUp}
              onKeyDown={this.onKeyDown}
              onBlur={this.onFilterBlur}
              ref="filter" />
          </li>
          {children}
        </DropdownLink>
        </h3>
      </div>
    );
  }
});

export default ProjectSelector;<|MERGE_RESOLUTION|>--- conflicted
+++ resolved
@@ -293,31 +293,27 @@
     });
     return (
       <div className="project-select" ref="container">
-<<<<<<< HEAD
-        <h3>{activeProject ?
-          this.getLinkNode(activeTeam, activeProject)
-=======
-        {this.state.activeProject ?
-          this.getLinkNode(this.state.activeTeam, this.state.activeProject)
->>>>>>> 4498a2aa
-        :
-          t('Select a project')
-        }
-        <DropdownLink ref="dropdownLink" title="" topLevelClasses="project-dropdown"
-            onOpen={this.onOpen} onClose={this.onClose}>
-          <li className="project-filter" key="_filter">
-            <input
-              value={this.state.filter}
-              type="text"
-              placeholder={t('Filter projects')}
-              onChange={this.onFilterChange}
-              onKeyUp={this.onKeyUp}
-              onKeyDown={this.onKeyDown}
-              onBlur={this.onFilterBlur}
-              ref="filter" />
-          </li>
-          {children}
-        </DropdownLink>
+        <h3>
+          {this.state.activeProject ?
+            this.getLinkNode(this.state.activeTeam, this.state.activeProject)
+          :
+            t('Select a project')
+          }
+          <DropdownLink ref="dropdownLink" title="" topLevelClasses="project-dropdown"
+              onOpen={this.onOpen} onClose={this.onClose}>
+            <li className="project-filter" key="_filter">
+              <input
+                value={this.state.filter}
+                type="text"
+                placeholder={t('Filter projects')}
+                onChange={this.onFilterChange}
+                onKeyUp={this.onKeyUp}
+                onKeyDown={this.onKeyDown}
+                onBlur={this.onFilterBlur}
+                ref="filter" />
+            </li>
+            {children}
+          </DropdownLink>
         </h3>
       </div>
     );
