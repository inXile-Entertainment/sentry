{% extends "sentry/bases/settings.html" %}

{% load crispy_forms_tags %}
{% load i18n %}
{% load sentry_features %}
{% load sentry_helpers %}
{% load sentry_plugins %}

{% block wrapperclass %} {{ block.super }} show-rightbar settings{% endblock %}

{% block controller %}ManageProjectCtrl{% endblock %}

{% block header_action %}
  <ul class="nav nav-tabs">
    <li>
      <a href="{% url 'sentry-stream' project.organization.slug project.slug %}">Stream</a>
    </li>
    <li class="active">
      <a href="{% url 'sentry-manage-project' project.organization.slug project.slug %}">Settings</a>
    </li>
  </ul>
{% endblock %}

{% block content %}
  <h3>{% trans "Project Settings" %}</h3>
  <form class="form-stacked" action="." method="post">
    {% csrf_token %}

    {{ form|as_crispy_errors }}

    <div class="box">
      <div class="box-header">
        <h3>{% trans "Project Details" %}</h3>
      </div>
      <div class="box-content with-padding">
        {{ form.name|as_crispy_field }}
        {{ form.slug|as_crispy_field }}
        {{ form.platform|as_crispy_field }}
        {{ form.team|as_crispy_field }}
      </div>
    </div>

    <div class="box">
      <div class="box-header">
        <h3>{% trans "Event Settings" %}</h3>
      </div>
      <div class="box-content with-padding">
        {{ form.resolve_age|as_crispy_field }}
        {{ form.scrub_data|as_crispy_field }}
        {{ form.sensitive_fields|as_crispy_field }}
        {{ form.scrub_ip_address|as_crispy_field }}
        {% if form.public %}
        {{ form.public|as_crispy_field }}
        {% endif %}
      </div>
    </div>

    <div class="box">
      <div class="box-header">
        <h3>{% trans "Client Security" %}</h3>
      </div>
      <div class="box-content with-padding">
        {% with form.origins as field %}
        <p>{% blocktrans with 'https://github.com/getsentry/raven-js' as link %}Configure origin URLs which Sentry should accept events from. This is used for communication with clients like <a href="{{ link }}">raven-js</a>.{% endblocktrans %}
        <br>
        {% blocktrans %}This will restrict requests based on the <code>Origin</code> and <code>Referer</code> headers.{% endblocktrans %}</p>
        {{ field|as_crispy_field }}
        {% endwith %}
        {{ form.token|as_crispy_field }}
      </div>
    </div>

    <div class="box">
      <div class="box-header">
        <h3>{% trans "Remove Project" %}</h3>
      </div>
      <div class="box-content with-padding">
        {% if not ACCESS.project_delete %}
        <p>{% trans "You do not have the required permission to remove this project." %}</p>
        {% elif project.is_internal_project %}
        <p>{% trans "This project cannot be removed. It is used internally by the Sentry server." %}</p>
        {% else %}
        <p class="clearfix">
          <a href="{% url 'sentry-remove-project' project.organization.slug project.slug %}" class="btn btn-danger pull-right">{% trans "Remove Project" %}</a>
          Remove the <strong>{{ project.slug }}</strong> project from <strong>{{ project.team.slug }}</strong>. </br>
          Careful, this action cannot be undone.
        </p>
        {% endif %}
      </div>
    </div>

    <div class="form-actions">
      <button type="submit" class="btn btn-primary btn-lg">{% trans "Save Changes" %}</button>
    </div>
  </form>
{% endblock %}

<<<<<<< HEAD
{% block rightbar %}
  <h6>{% trans "Configuration" %}</h6>
  <ul class="nav nav-stacked">
    <li{% if not page %} class="active"{% endif %}>
        <a href="{% url 'sentry-manage-project' project.organization.slug project.slug %}">{% trans "Project Settings" %}</a>
    </li>
    <li{% if page == 'notifications' %} class="active"{% endif %}>
        <a href="{% url 'sentry-project-notifications' project.organization.slug project.slug %}">{% trans "Notifications" %}</a>
    </li>
    {% feature projects:quotas project %}
    <li{% if page == 'quotas' %} class="active"{% endif %}>
        <a href="{% url 'sentry-manage-project-quotas' project.organization.slug project.slug %}">{% trans "Rate Limits" %}</a>
    </li>
    {% endfeature %}
    <li{% if page == 'rules' %} class="active"{% endif %}>
        <a href="{% url 'sentry-project-rules' project.organization.slug project.slug %}">{% trans "Rules" %}</a>
    </li>
    <li{% if page == 'tags' %} class="active"{% endif %}>
        <a href="{% url 'sentry-manage-project-tags' project.organization.slug project.slug %}">{% trans "Tags" %}</a>
    </li>
    <li{% if page == 'keys' %} class="active"{% endif %}>
        <a href="{% url 'sentry-manage-project-keys' project.organization.slug project.slug %}">{% trans "API Keys" %}</a>
    </li>
  </ul>
  <h6>{% trans "Help" %}</h6>
  <ul class="nav nav-stacked">
    <li>
        <a href="{% url 'sentry-help-platform-list' %}?pid={{ project.id }}">{% trans "Setup &amp; Installation" %}</a>
    </li>
=======
{% block sidebar %}
    <ul class="nav nav-list">
        <li class="nav-header">{% trans "Details" %}</li>
        <li{% if page == 'details' %} class="active"{% endif %}>
            <a href="{% url 'sentry-manage-project' project.organization.slug project.slug %}">{% trans "Settings" %}</a>
        </li>
        <li{% if page == 'notifications' %} class="active"{% endif %}>
            <a href="{% url 'sentry-project-notifications' project.organization.slug project.slug %}">{% trans "Notifications" %}</a>
        </li>
        {% feature projects:quotas project %}
        <li{% if page == 'quotas' %} class="active"{% endif %}>
            <a href="{% url 'sentry-manage-project-quotas' project.organization.slug project.slug %}">{% trans "Rate Limits" %}</a>
        </li>
        {% endfeature %}
        <li{% if page == 'rules' %} class="active"{% endif %}>
            <a href="{% url 'sentry-project-rules' project.organization.slug project.slug %}">{% trans "Rules" %}</a>
        </li>
        <li{% if page == 'tags' %} class="active"{% endif %}>
            <a href="{% url 'sentry-manage-project-tags' project.organization.slug project.slug %}">{% trans "Tags" %}</a>
        </li>
        <li{% if page == 'keys' %} class="active"{% endif %}>
            <a href="{% url 'sentry-manage-project-keys' project.organization.slug project.slug %}">{% trans "Client Keys" %}</a>
        </li>
        <li class="nav-header">{% trans "Help" %}</li>
        <li>
            <a href="{% url 'sentry-help-platform-list' %}?pid={{ project.id }}">{% trans "Setup &amp; Installation" %}</a>
        </li>
>>>>>>> 769d647c
    {% with project|get_plugins as plugins %}
      <h6>{% trans "Integrations" %}</h6>
      <ul class="nav nav-stacked">
        <li class="{% if page == 'plugins' %} active{% endif %}">
          <a href="{% url 'sentry-manage-project-plugins' project.organization.slug project.slug %}">{% trans "Manage Integrations" %} ({{ PLUGINS|length }})</a>
        </li>
      {% for p in plugins %}
        <li{% if page == 'plugin' and plugin.slug == p.slug %} class="active"{% endif %}>
            <a href="{% url 'sentry-configure-project-plugin' project.organization.slug project.slug p.slug %}">{{ p.get_title }}</a>
        </li>
      {% endfor %}
    {% endwith %}
  </ul>
{% endblock %}<|MERGE_RESOLUTION|>--- conflicted
+++ resolved
@@ -95,7 +95,6 @@
   </form>
 {% endblock %}
 
-<<<<<<< HEAD
 {% block rightbar %}
   <h6>{% trans "Configuration" %}</h6>
   <ul class="nav nav-stacked">
@@ -117,7 +116,7 @@
         <a href="{% url 'sentry-manage-project-tags' project.organization.slug project.slug %}">{% trans "Tags" %}</a>
     </li>
     <li{% if page == 'keys' %} class="active"{% endif %}>
-        <a href="{% url 'sentry-manage-project-keys' project.organization.slug project.slug %}">{% trans "API Keys" %}</a>
+        <a href="{% url 'sentry-manage-project-keys' project.organization.slug project.slug %}">{% trans "Client Keys" %}</a>
     </li>
   </ul>
   <h6>{% trans "Help" %}</h6>
@@ -125,35 +124,6 @@
     <li>
         <a href="{% url 'sentry-help-platform-list' %}?pid={{ project.id }}">{% trans "Setup &amp; Installation" %}</a>
     </li>
-=======
-{% block sidebar %}
-    <ul class="nav nav-list">
-        <li class="nav-header">{% trans "Details" %}</li>
-        <li{% if page == 'details' %} class="active"{% endif %}>
-            <a href="{% url 'sentry-manage-project' project.organization.slug project.slug %}">{% trans "Settings" %}</a>
-        </li>
-        <li{% if page == 'notifications' %} class="active"{% endif %}>
-            <a href="{% url 'sentry-project-notifications' project.organization.slug project.slug %}">{% trans "Notifications" %}</a>
-        </li>
-        {% feature projects:quotas project %}
-        <li{% if page == 'quotas' %} class="active"{% endif %}>
-            <a href="{% url 'sentry-manage-project-quotas' project.organization.slug project.slug %}">{% trans "Rate Limits" %}</a>
-        </li>
-        {% endfeature %}
-        <li{% if page == 'rules' %} class="active"{% endif %}>
-            <a href="{% url 'sentry-project-rules' project.organization.slug project.slug %}">{% trans "Rules" %}</a>
-        </li>
-        <li{% if page == 'tags' %} class="active"{% endif %}>
-            <a href="{% url 'sentry-manage-project-tags' project.organization.slug project.slug %}">{% trans "Tags" %}</a>
-        </li>
-        <li{% if page == 'keys' %} class="active"{% endif %}>
-            <a href="{% url 'sentry-manage-project-keys' project.organization.slug project.slug %}">{% trans "Client Keys" %}</a>
-        </li>
-        <li class="nav-header">{% trans "Help" %}</li>
-        <li>
-            <a href="{% url 'sentry-help-platform-list' %}?pid={{ project.id }}">{% trans "Setup &amp; Installation" %}</a>
-        </li>
->>>>>>> 769d647c
     {% with project|get_plugins as plugins %}
       <h6>{% trans "Integrations" %}</h6>
       <ul class="nav nav-stacked">
