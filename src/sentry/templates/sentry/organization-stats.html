{% extends "sentry/bases/organization.html" %}

{% load crispy_forms_tags %}
{% load i18n %}
{% load sentry_helpers %}

{% block title %}{% trans "Stats" %} | {{ block.super }}{% endblock %}

{% block org_stats_nav %}active{% endblock %}

{% block inner %}
  <h3>Stats</h3>

  <p>The chart below reflects events the system has received across your entire organization.</p>

  <div id="chart" class="chart" data-api-url="">
    <div class="sparkline">
      <noscript>{% trans "Get yourself some JavaScripts dood" %}</noscript>
      <span class="loading">{% trans "Loading historical data..." %}</span>
    </div>
  </div>

<<<<<<< HEAD
  <h3>Events by Project</h3>

  <table class="table table-striped project-list">
    <thead>
      <tr>
        <th>Project</th>
        <th>Accepted</th>
        <th>Rejected</th>
        <th>Total</th>
      </tr>
    </thead>
    <tbody>
    </tbody>
  </table>
=======
  <div class="page-header">
    <h3>Events by Project</h3>
  </div>
  <div id="project_data">
    <table class="table table-striped project-list">
      <thead>
        <tr>
          <th>Project</th>
          <th>Accepted</th>
          <th>Rejected</th>
          <th>Total</th>
        </tr>
      </thead>
      <tbody>
      </tbody>
    </table>
  </div>
>>>>>>> 892baf5a
{% endblock %}

{% block content_after %}
<style>
.project-list td,
.project-list th {
  text-align: center;
  width: 100px;
}
.project-list td:first-child,
.project-list th:first-child {
  text-align: left;
  width: auto;
}
</style>
  <script type="text/javascript">
  $(function(){
    var $sparkline = $('#chart');
    var $projectData = $('#project_data');
    var rawProjectData = {received: null, rejected: null};
    var rawOrgData = {received: null, rejected: null};
    var statsEndpoint = app.config.urlPrefix + '/api/0/organizations/' + app.config.organizationId + '/stats/';
    var stats = {received: [], rejected: []};
    var projectTotals = [];
    var orgTotal = {received: 0, rejected: 0, accepted: 0};
    var pendingRequests = 5;
    var projectMap = null;

    $sparkline.height('250px');

    $.ajax({
      url: app.config.urlPrefix + '/api/0/organizations/' + app.config.organizationId + '/projects/',
      type: 'get',
      dataType: 'json',
      success: function(data) {
        projectMap = {};
        $.each(data, function(_, project){
          projectMap[project.id] = project;
        });
        requestFinished();
      },
      error: function(data) {
        $projectData.html('<div class="error">There was an error loading project data.</div>');
        requestFinished();
      }
    });

    $.each(rawProjectData, function(statName, _) {
      $.ajax({
        url: statsEndpoint,
        type: 'get',
        dataType: 'json',
        data: {
          since: new Date().getTime() / 1000 - 3600 * 24 * 7,
          resolution: '1h',
          stat: statName,
          group: 'project'
        },
        success: function(data){
          rawProjectData[statName] = data;
          requestFinished();
        },
        error: function(data) {
          $projectData.html('<div class="error">There was an error loading project data.</div>');
          requestFinished();
        }
      });
    });

    $.each(rawOrgData, function(statName, _) {
      // query the organization stats via a separate call as its possible the project stats
      // are too heavy
      $.ajax({
        url: statsEndpoint,
        type: 'get',
        dataType: 'json',
        data: {
          since: new Date().getTime() / 1000 - 3600 * 24 * 7,
          resolution: '1h',
          stat: statName
        },
        success: function(data){
          rawOrgData[statName] = data;
          requestFinished();
        },
        error: function(data) {
          $sparkline.html('<div class="error">There was an error loading statistics.</div>');
        }
      });
    });

    function requestFinished() {
      if (rawOrgData.received && rawOrgData.rejected) {
        processOrgData();
        renderChart();
      }

      if (rawProjectData.received && rawProjectData.rejected && projectMap) {
        processProjectData();
        renderTable();
      }
    }

    function processOrgData() {
      var oReceived = 0;
      var oRejected = 0;
      var sReceived = {};
      var sRejected = {};
      $.each(rawOrgData.received, function(idx, point){
        var dReceived = point[1];
        var dRejected = rawOrgData.rejected[idx][1];
        var ts = point[0] * 1000;
        if (sReceived[ts] === undefined) {
          sReceived[ts] = dReceived;
          sRejected[ts] = dRejected;
        } else {
          sReceived[ts] += dReceived;
          sRejected[ts] += dRejected;
        }
        oReceived += dReceived;
        oRejected += dRejected;
      });
      orgTotal.received = oReceived;
      orgTotal.rejected = oRejected;
      orgTotal.accepted = oReceived - oRejected;

      stats.rejected = $.map(sRejected, function(value, ts) { return [[ts, value || null]]; });
      stats.accepted = $.map(sReceived, function(value, ts) {
        // total number of events accepted (received - rejected)
        return [[ts, value - sRejected[ts]]];
      });
    }

    function processProjectData() {

      var sReceived = {};
      var sRejected = {};
      $.each(rawProjectData.received, function(projectId, data){
        var pReceived = 0;
        var pRejected = 0;
        $.each(data, function(idx, point){
          pReceived += point[1];
          pRejected += rawProjectData.rejected[projectId][idx][1];
        });
        projectTotals.push({
          id: projectId,
          received: pReceived,
          rejected: pRejected,
          accepted: pReceived - pRejected
        });
      });
      projectTotals.sort(function(a, b) { return b.received - a.received });
    }

    function renderTable() {
      var $tbody = $('.project-list tbody')
      $.each(projectTotals, function(_, item) {
        var acceptedPercent = parseInt(item.accepted / orgTotal.accepted * 100);
        var receivedPercent = parseInt(item.received / orgTotal.received * 100);
        var rejectedPercent = parseInt(item.rejected / orgTotal.rejected * 100);
        var project = projectMap[item.id];

        var getPercent = function(item, total) {
          if (total === 0) {
            return '';
          };
          if (item === 0) {
            return '0%';
          }
          return parseInt(item / total * 100) + '%';
        }

        var projectLabel = app.utils.escape(project.team.name) + ' / ' + app.utils.escape(project.name);

        $('<tr>' +
            '<td><a href="/{{ organization.slug }}/' + project.slug + '/">' + projectLabel + '</a></td>' +
            '<td>' + app.utils.formatNumber(item.accepted) + '<br><small>' + getPercent(item.accepted, orgTotal.accepted) + '</small></td>' +
            '<td>' + app.utils.formatNumber(item.rejected) + '<br><small>' + getPercent(item.rejected, orgTotal.rejected) + '</small></td>' +
            '<td>' + app.utils.formatNumber(item.received) + '<br><small>' + getPercent(item.received, orgTotal.received) + '</small></td>' +
          '</tr>').appendTo($tbody);
      });
    }

    function renderChart() {
      var points = [
        {
          data: stats.accepted,
          label: 'Accepted',
          color: 'rgba(86, 175, 232, 1)',
          shadowSize: 0,
          stack: true,
          lines: {
            lineWidth: 2,
            show: true,
            fill: true
          }
        },
        {
          data: stats.rejected,
          color: 'rgba(244, 63, 32, 1)',
          shadowSize: 0,
          label: 'Rejected',
          stack: true,
          lines: {
            lineWidth: 2,
            show: true,
            fill: true
          }
        }
      ];

      var options = {
        xaxis: {
          mode: "time",
          minTickSize: [1, "day"],
          tickFormatter: Sentry.charts.tickFormatter
        },
        yaxis: {
          min: 0,
          tickFormatter: function(value) {
            if (value > 999999) {
              return (value / 1000000) + 'mm';
            }
            if (value > 999) {
              return (value / 1000) + 'k';
            }
            return value;
          }
        },
        tooltip: true,
        tooltipOpts: {
          content: function(label, xval, yval, flotItem) {
            xval = parseInt(xval, 10);
            if(typeof yval.toLocaleString == "function") {
                return yval.toLocaleString() + ' events ' + flotItem.series.label.toLowerCase() + '<br>' + moment(xval).format('llll');
            }
            return yval + ' events<br>' + moment(xval).format('llll');
          },
          defaultTheme: false
        },
        grid: {
          show: true,
          hoverable: true,
          backgroundColor: '#ffffff',
          borderColor: '#DEE3E9',
          borderWidth: 2,
          tickColor: '#f0f0f0'
        },
        hoverable: false,
        legend: {
            noColumns: 2,
            position: 'nw'
        },
        lines: { show: false }
      };

      $.plot($sparkline, points, options);

      $(window).resize(function(){
        $.plot($sparkline, points, options);
      });
    }
  });
  </script>
{% endblock %}<|MERGE_RESOLUTION|>--- conflicted
+++ resolved
@@ -20,25 +20,8 @@
     </div>
   </div>
 
-<<<<<<< HEAD
   <h3>Events by Project</h3>
 
-  <table class="table table-striped project-list">
-    <thead>
-      <tr>
-        <th>Project</th>
-        <th>Accepted</th>
-        <th>Rejected</th>
-        <th>Total</th>
-      </tr>
-    </thead>
-    <tbody>
-    </tbody>
-  </table>
-=======
-  <div class="page-header">
-    <h3>Events by Project</h3>
-  </div>
   <div id="project_data">
     <table class="table table-striped project-list">
       <thead>
@@ -53,7 +36,6 @@
       </tbody>
     </table>
   </div>
->>>>>>> 892baf5a
 {% endblock %}
 
 {% block content_after %}
